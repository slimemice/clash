package provider

import (
	"context"
	"time"

	C "github.com/slimemice/clash/constant"
)

const (
<<<<<<< HEAD
	defaultURLTestURL     = "https://www.gstatic.com/generate_204"
	defaultURLTestTimeout = time.Second * 5
=======
	defaultURLTestTimeout = time.Second * 3
	defaultURLTestURL     = "https://www.gstatic.com/generate_204"
>>>>>>> 9c5b93f8
)

type HealthCheckOption struct {
	URL      string
	Interval uint
}

type HealthCheck struct {
	url      string
	proxies  []C.Proxy
	interval uint
	done     chan struct{}
}

func (hc *HealthCheck) process() {
	ticker := time.NewTicker(time.Duration(hc.interval) * time.Second)

	go hc.check()
	for {
		select {
		case <-ticker.C:
			hc.check()
		case <-hc.done:
			ticker.Stop()
			return
		}
	}
}

func (hc *HealthCheck) setProxy(proxies []C.Proxy) {
	hc.proxies = proxies
}

func (hc *HealthCheck) auto() bool {
	return hc.interval != 0
}

func (hc *HealthCheck) check() {
	ctx, cancel := context.WithTimeout(context.Background(), defaultURLTestTimeout)
	for _, proxy := range hc.proxies {
		go proxy.URLTest(ctx, hc.url)
	}

	<-ctx.Done()
	cancel()
}

func (hc *HealthCheck) close() {
	hc.done <- struct{}{}
}

func NewHealthCheck(proxies []C.Proxy, url string, interval uint) *HealthCheck {
<<<<<<< HEAD
	if len(url) == 0 {
=======
	if url == "" {
>>>>>>> 9c5b93f8
		url = defaultURLTestURL
	}

	return &HealthCheck{
		proxies:  proxies,
		url:      url,
		interval: interval,
		done:     make(chan struct{}, 1),
	}
}<|MERGE_RESOLUTION|>--- conflicted
+++ resolved
@@ -8,13 +8,8 @@
 )
 
 const (
-<<<<<<< HEAD
-	defaultURLTestURL     = "https://www.gstatic.com/generate_204"
-	defaultURLTestTimeout = time.Second * 5
-=======
 	defaultURLTestTimeout = time.Second * 3
 	defaultURLTestURL     = "https://www.gstatic.com/generate_204"
->>>>>>> 9c5b93f8
 )
 
 type HealthCheckOption struct {
@@ -67,11 +62,7 @@
 }
 
 func NewHealthCheck(proxies []C.Proxy, url string, interval uint) *HealthCheck {
-<<<<<<< HEAD
-	if len(url) == 0 {
-=======
 	if url == "" {
->>>>>>> 9c5b93f8
 		url = defaultURLTestURL
 	}
 
