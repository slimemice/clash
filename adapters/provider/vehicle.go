package provider

import (
	"context"
	"io/ioutil"
	"net/http"
	"time"
<<<<<<< HEAD

	"github.com/slimemice/clash/component/dialer"
=======
>>>>>>> 1e12cd2d
)

// Vehicle Type
const (
	File VehicleType = iota
	HTTP
	Compatible
)

// VehicleType defined
type VehicleType int

func (v VehicleType) String() string {
	switch v {
	case File:
		return "File"
	case HTTP:
		return "HTTP"
	case Compatible:
		return "Compatible"
	default:
		return "Unknown"
	}
}

type Vehicle interface {
	Read() ([]byte, error)
	Path() string
	Type() VehicleType
}

type FileVehicle struct {
	path string
}

func (f *FileVehicle) Type() VehicleType {
	return File
}

func (f *FileVehicle) Path() string {
	return f.path
}

func (f *FileVehicle) Read() ([]byte, error) {
	return ioutil.ReadFile(f.path)
}

func NewFileVehicle(path string) *FileVehicle {
	return &FileVehicle{path: path}
}

type HTTPVehicle struct {
	url  string
	path string
}

func (h *HTTPVehicle) Type() VehicleType {
	return HTTP
}

func (h *HTTPVehicle) Path() string {
	return h.path
}

func (h *HTTPVehicle) Read() ([]byte, error) {
	ctx, cancel := context.WithTimeout(context.Background(), time.Second*20)
	defer cancel()

	req, err := http.NewRequest(http.MethodGet, h.url, nil)
	if err != nil {
		return nil, err
	}
	req = req.WithContext(ctx)

	transport := &http.Transport{
		// from http.DefaultTransport
		MaxIdleConns:          100,
		IdleConnTimeout:       90 * time.Second,
		TLSHandshakeTimeout:   10 * time.Second,
		ExpectContinueTimeout: 1 * time.Second,
	}

	client := http.Client{Transport: transport}
	resp, err := client.Do(req)
	if err != nil {
		return nil, err
	}

	buf, err := ioutil.ReadAll(resp.Body)
	if err != nil {
		return nil, err
	}

	return buf, nil
}

func NewHTTPVehicle(url string, path string) *HTTPVehicle {
	return &HTTPVehicle{url, path}
}<|MERGE_RESOLUTION|>--- conflicted
+++ resolved
@@ -5,11 +5,6 @@
 	"io/ioutil"
 	"net/http"
 	"time"
-<<<<<<< HEAD
-
-	"github.com/slimemice/clash/component/dialer"
-=======
->>>>>>> 1e12cd2d
 )
 
 // Vehicle Type
